--- conflicted
+++ resolved
@@ -104,7 +104,6 @@
             th.add(target_param.data, param.data, alpha=tau, out=target_param.data)
 
 
-<<<<<<< HEAD
 def min_max_scale(x, min_val : float, max_val : float):
     """
     Min-Max scaling of a value x to the range [0, 1]
@@ -115,7 +114,8 @@
         max_val: maximum value of the parameter
     """
     return (x - min_val) / (max_val - min_val)
-=======
+
+
 def linear_schedule_func(
     start: float, end: float = 0, end_fraction: float = 1
 ) -> Schedule:
@@ -164,5 +164,4 @@
     def func(_):
         return val
 
-    return func
->>>>>>> 44fb0fce
+    return func