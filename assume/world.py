# SPDX-FileCopyrightText: ASSUME Developers
#
# SPDX-License-Identifier: AGPL-3.0-or-later

import asyncio
import logging
import sys
import time
from datetime import datetime
from pathlib import Path

from mango import (
    RoleAgent,
    activate,
    addr,
    agent_composed_of,
    create_ec_container,
    create_mqtt_container,
    create_tcp_container,
)
from mango.container.core import Container
from mango.util.clock import AsyncioClock, ExternalClock
from mango.util.distributed_clock import DistributedClockAgent, DistributedClockManager
from mango.util.termination_detection import tasks_complete_or_sleeping
from sqlalchemy import create_engine, make_url
from sqlalchemy.exc import OperationalError
from tqdm import tqdm

from assume.common import (
    Forecaster,
    MarketConfig,
    OutputDef,
    UnitsOperator,
    WriteOutput,
    mango_codec_factory,
)
from assume.common.base import LearningConfig
from assume.common.utils import datetime2timestamp, timestamp2datetime
from assume.markets import MarketRole, clearing_mechanisms
from assume.strategies import (
<<<<<<< HEAD
    BasePortfolioStrategy,
    LearningStrategy,
=======
    LearningStrategy,
    UnitOperatorStrategy,
>>>>>>> 25f8af09
    bidding_strategies,
)
from assume.units import BaseUnit, demand_side_technologies, unit_types

file_handler = logging.FileHandler(filename="assume.log", mode="w+")
stdout_handler = logging.StreamHandler(stream=sys.stdout)
handlers = [file_handler, stdout_handler]
logging.basicConfig(level=logging.INFO, handlers=handlers)
logging.getLogger("mango").setLevel(logging.WARNING)

logger = logging.getLogger(__name__)


class World:
    """
    Represents a simulation environment with a specified address, database connection, CSV export path,
    log level, and optional distributed role settings.

    If a database URI is provided, the World instance attempts to establish a database connection.
    It initializes key attributes for market operators, markets, unit operators, bidding strategies,
    and clearing mechanisms. Additionally, it checks for learning strategy availability and sets up an event loop.

    Attributes:
        addr (tuple[str, int] | str, optional): The address of the world, represented as a tuple (host, port) or a string.
        distributed_role (bool, optional): Defines the world’s role in distributed execution:
            - `True`: Acts as a manager world that schedules events.
            - `False`: Acts as a client world receiving schedules from a manager.
            - `None` (default): Runs independently without subprocesses.
        export_csv_path (str, optional): Path for exporting CSV data.
        log_level (str, optional): The logging level for the world instance.
        db_uri (sqlalchemy.engine.URL, optional): The processed database URI.
        db (sqlalchemy.engine.base.Engine, optional): The database connection engine.
        container (mango.Container, optional): The container for the world instance.
        loop (asyncio.AbstractEventLoop, optional): The event loop for asynchronous operations.
        clock (Clock, optional): ExternalClock or AsyncioClock instance.
        start (datetime.datetime, optional): Start datetime for the simulation.
        end (datetime.datetime, optional): End datetime for the simulation.
        market_operators (dict[str, mango.RoleAgent], optional): Market operators in the world instance.
        markets (dict[str, MarketConfig], optional): Market configurations.
        unit_operators (dict[str, UnitsOperator], optional): Unit operators.
        unit_types (dict[str, BaseUnit], optional): Available unit types.
        dst_components (dict[str, DemandSideTechnology], optional): Demand-side technologies.
        bidding_strategies (dict[str, type[BaseStrategy]], optional): Bidding strategies for the world instance.
            - If `"pp_learning"` is unavailable, learning strategies may be missing due to missing dependencies (e.g., `torch`).
        clearing_mechanisms (dict[str, MarketRole], optional): Market clearing mechanisms.
        additional_kpis (dict[str, OutputDef], optional): Additional performance indicators.
        scenario_data (dict, optional): Dictionary for scenario-specific data.
        addresses (list[str], optional): Addresses for the world instance.
        output_agent_addr (tuple[str, str], optional): Address of the output agent.
        bidding_params (dict, optional): Parameters for bidding.
        index (pandas.Series, optional): The index for simulation tracking.
        learning_config (LearningConfig, optional): Configuration for learning-based components.
        learning_mode (bool, optional): Whether learning mode is enabled.
        evaluation_mode (bool, optional): Whether evaluation mode is enabled.
        forecaster (Forecaster, optional): The forecaster used for custom unit types.

    Args:
        addr (tuple[str, int] | str, optional): The world’s address as a (host, port) tuple or a string. Defaults to `"world"`.
        database_uri (str, optional): Database URI for establishing a connection. Defaults to `""` (no database).
        export_csv_path (str, optional): Path for exporting CSV data. Defaults to `""`.
        log_level (str, optional): Logging level. Defaults to `"INFO"`.
        distributed_role (bool, optional): Defines the world’s role in distributed execution. Defaults to `None`.
    """

    def __init__(
        self,
        addr: tuple[str, int] | str = "world",
        database_uri: str = "",
        export_csv_path: str = "",
        log_level: str = "INFO",
        distributed_role: bool | None = None,
    ) -> None:
        logging.getLogger("assume").setLevel(log_level)
        self.addr = addr
        self.container: Container = None
        self.distributed_role = distributed_role

        self.export_csv_path = export_csv_path
        # initialize db connection at beginning of simulation
        self.db_uri = database_uri
        if database_uri:
            if str(database_uri).startswith("sqlite:///"):
                db_path = Path(str(database_uri).replace("sqlite:///", ""))
                db_path.parent.mkdir(exist_ok=True)
            self.db_uri = make_url(database_uri)
            db = create_engine(self.db_uri)
            connected = False
            attempts = 0
            max_attempts = 5

            while not connected and attempts < max_attempts:
                try:
                    with db.connect():
                        connected = True
                        logger.info("Connected to the database")
                except OperationalError as e:
                    attempts += 1
                    logger.error(
                        "Could not connect to %s, trying again (%d/%d)",
                        database_uri,
                        attempts,
                        max_attempts,
                    )
                    # log error if not connection refused
                    if not e.code == "e3q8":
                        logger.error("%s", e)
                    time.sleep(2**attempts)

            if not connected:
                raise RuntimeError(
                    f"Failed to connect to the database after {max_attempts} attempts"
                )

        self.scenario_data = {}
        self.market_operators: dict[str, RoleAgent] = {}
        self.markets: dict[str, MarketConfig] = {}
        self.unit_operators: dict[str, UnitsOperator] = {}
        self.unit_types = unit_types
        self.dst_components = demand_side_technologies

        self.bidding_strategies = bidding_strategies
        if "pp_learning" not in bidding_strategies:
            logger.info(
                "Learning Strategies are not available. Check that you have torch installed."
            )

        self.clearing_mechanisms: dict[str, MarketRole] = clearing_mechanisms
        self.additional_kpis: dict[str, OutputDef] = {}
        self.addresses = []
        # required for jupyter notebooks
        # as they already have a running loop
        import nest_asyncio

        nest_asyncio.apply()
        self.loop = asyncio.new_event_loop()
        asyncio.set_event_loop(self.loop)

    def setup(
        self,
        start: datetime,
        end: datetime,
        simulation_id: str,
        save_frequency_hours,
        bidding_params: dict = {},
        learning_config: LearningConfig = {},
        episode: int = 1,
        eval_episode: int = 1,
        forecaster: Forecaster | None = None,
        manager_address=None,
        real_time=False,
        **kwargs: dict,
    ) -> None:
        """
        Set up the environment for the simulation, initializing various parameters and components required for the simulation run.

        Args:
            start (datetime.datetime): The start datetime for the simulation.
            end (datetime.datetime): The end datetime for the simulation.
            simulation_id (str): The unique identifier for the simulation.
            index (pandas.Series): The index for the simulation.
            save_frequency_hours (int): The frequency (in hours) at which to save simulation data.
            bidding_params (dict, optional): Parameters for bidding. Defaults to an empty dictionary.
            learning_config (LearningConfig, optional): Configuration for the learning process. Defaults to an empty configuration.
            forecaster (Forecaster, optional): The forecaster used for custom unit types. Defaults to None.
            manager_address: The address of the manager.
            **kwargs: Additional keyword arguments.

        Returns:
            None
        """

        if real_time:
            if manager_address:
                raise Exception("Can't have manager when running realtime")
            if self.distributed_role is not None:
                raise Exception("Can't have distributed role when running realtime")
            self.clock = AsyncioClock()
        else:
            self.clock = ExternalClock(0)
        self.simulation_id = simulation_id
        self.start = start
        self.end = end
        self.learning_config = learning_config
        # initiate learning if the learning mode is on and hence we want to learn new strategies
        self.learning_mode = self.learning_config.get("learning_mode", False)
        self.evaluation_mode = self.learning_config.get("evaluation_mode", False)

        # initialize a config dictionary for the scenario data if not already present
        if not self.scenario_data.get("config"):
            self.scenario_data["config"] = {}

        # make a descriptor for the tqdm progress bar
        # use simulation_id of not in learning mode; use Episode ID if in learning mode
        # and use Evaluation Episode ID if in evaluation mode
        self.simulation_desc = (
            simulation_id
            if not self.learning_mode
            else f"Training Episode {episode}"
            if not self.evaluation_mode
            else f"Evaluation Episode {eval_episode}"
        )

        # forecaster is used only when loading custom unit types
        self.forecaster = forecaster
        self.bidding_params = bidding_params

        # create new container
        container_kwargs = {"mp_method": "fork"} if sys.platform == "linux" else {}
        if self.addr == "world":
            container_func = create_ec_container
            container_kwargs.update({"addr": self.addr})
        elif isinstance(self.addr, tuple):
            container_func = create_tcp_container
            container_kwargs.update({"addr": self.addr})
        else:
            container_func = create_mqtt_container
            container_kwargs = {
                "broker_addr": "localhost",
                "client_id": self.addr,
                "inbox_topic": self.addr,
            }
            container_kwargs.update(**kwargs)

        self.container = container_func(
            codec=mango_codec_factory(),
            clock=self.clock,
            **container_kwargs,
        )

        if not self.db_uri and not self.export_csv_path:
            self.output_agent_addr = None
        else:
            self.output_agent_addr = addr(self.addr, "export_agent_1")

        if self.distributed_role is False:
            # if distributed_role is False - we are a ChildContainer
            # and only connect to the manager_address, which can set/sync our clock
            self.clock_agent = DistributedClockAgent()
            self.output_agent_addr = addr(manager_address, "export_agent_1")

            # # when the clock_agent is stopped, we should gracefully shutdown our container
            # self.clock_agent.stopped.add_done_callback(stop)
            self.container.register(self.clock_agent, suggested_aid="clock_agent")
        else:
            self.setup_learning(episode=episode, eval_episode=eval_episode)

            self.setup_output_agent(
                save_frequency_hours=save_frequency_hours,
                episode=episode,
                eval_episode=eval_episode,
            )
            self.clock_manager = DistributedClockManager(
                receiver_clock_addresses=self.addresses
            )
            self.container.register(self.clock_manager)

    def setup_learning(self, episode: int, eval_episode: int) -> None:
        """
        Set up the learning process for the simulation, updating bidding parameters with the learning configuration
        and initializing the reinforcement learning (RL) learning role with the specified parameters. It also sets up
        the RL agent and adds the learning role to it for further processing.
        """

        self.bidding_params.update(self.learning_config)

        if self.learning_mode or self.evaluation_mode:
            # if so, we initiate the rl learning role with parameters
            from assume.reinforcement_learning.learning_role import Learning

            self.learning_role = Learning(
                self.learning_config, start=self.start, end=self.end
            )

            # separate process does not support buffer and learning
            self.learning_agent_addr = addr(self.addr, "learning_agent")
            rl_agent = agent_composed_of(
                self.learning_role,
                register_in=self.container,
                suggested_aid=self.learning_agent_addr.aid,
            )
            rl_agent.suspendable_tasks = False

            self.learning_role.init_logging(
                simulation_id=self.simulation_id,
                episode=episode,
                eval_episode=eval_episode,
                db_uri=self.db_uri,
                output_agent_addr=self.output_agent_addr,
                train_start=self.start,
                freq=self.forecaster.index.freq,
            )

        else:
            self.learning_role = None
            self.learning_agent_addr = None

    def setup_output_agent(
        self,
        save_frequency_hours: int,
        episode: int,
        eval_episode: int,
    ) -> None:
        """
        Set up the output agent for the simulation, creating an output role responsible for writing simulation output,
        including data storage and export settings. Depending on the platform (currently supported only on Linux),
        it adds the output agent to the container's processes, or directly adds the output role to the output agent.

        Args:
            save_frequency_hours (int): The frequency (in hours) at which to save simulation data.
        """

        logger.debug(
            "creating output agent db=%s export_csv_path=%s",
            self.db_uri,
            self.export_csv_path,
        )
        self.output_role = WriteOutput(
            simulation_id=self.simulation_id,
            start=self.start,
            end=self.end,
            db_uri=self.db_uri,
            export_csv_path=self.export_csv_path,
            save_frequency_hours=save_frequency_hours,
            learning_mode=self.learning_mode,
            evaluation_mode=self.evaluation_mode,
            episode=episode,
            eval_episode=eval_episode,
            additional_kpis=self.additional_kpis,
            outputs_buffer_size_mb=self.scenario_data["config"].get(
                "outputs_buffer_size_mb", 300
            ),
        )
        if not self.output_agent_addr:
            return

        # mango multiprocessing is currently only supported on linux
        # with single
        if sys.platform == "linux" and self.distributed_role is not None:
            self.addresses.append(addr(self.addr, "clock_agent"))
            output_role = self.output_role
            output_aid = self.output_agent_addr.aid

            def creator(container):
                agent = agent_composed_of(
                    output_role,
                    register_in=container,
                    suggested_aid=output_aid,
                )
                agent.suspendable_tasks = False
                container.register(DistributedClockAgent(), "clock_agent")

            self.container.as_agent_process_lazy(agent_creator=creator)
        else:
            output_agent = agent_composed_of(
                self.output_role,
                register_in=self.container,
                suggested_aid=self.output_agent_addr.aid,
            )
            output_agent.suspendable_tasks = False

    def add_unit_operator(
<<<<<<< HEAD
        self, id: str, strategies: dict[str, BasePortfolioStrategy] = {}
=======
        self, id: str, strategies: dict[str, UnitOperatorStrategy] = {}
>>>>>>> 25f8af09
    ) -> None:
        """
        Add a unit operator to the simulation, creating a new role agent and applying the role of a unit operator to it.
        The unit operator is then added to the list of existing operators. Unit operator receives the output agent address
        if not in learning mode.

        Args:
            id (str): The identifier for the unit operator.
        """

        if self.unit_operators.get(id):
            raise ValueError(f"Unit operator {id} already exists")

        bidding_strategies = self._prepare_bidding_strategies(
            {"bidding_strategies": strategies}, id
        )

        units_operator = UnitsOperator(
            available_markets=list(self.markets.values()),
            portfolio_strategies=bidding_strategies,
        )
<<<<<<< HEAD
        units_operator.id = id
=======
>>>>>>> 25f8af09

        # creating a new role agent and apply the role of a units operator
        unit_operator_agent = RoleAgent()
        unit_operator_agent.add_role(units_operator)
        self.container.register(unit_operator_agent, suggested_aid=str(id))
        unit_operator_agent.suspendable_tasks = False

        # add the current units operator to the list of operators currently existing
        self.unit_operators[id] = units_operator

        # after creation of an agent - we set additional context params
        if not self.learning_mode:
            unit_operator_agent._role_context.data.update(
                {
                    "output_agent_addr": self.output_agent_addr,
                }
            )

    def add_rl_unit_operator(self, id: str = "Operator-RL", strategies: dict[str, BasePortfolioStrategy] = {}) -> None:
        """
        Add a RL unit operator to the simulation, creating a new role agent and applying the role of a unit operator to it.
        The unit operator is then added to the list of existing operators.

        The RL unit operator differs from the standard unit operator in that it is used to handle learning units. It has additional
        functions such as writing to the learning role and scheduling recurrent tasks for writing to the learning role. It also
        writes learning outputs to the output role.

        Args:
            id (str): The identifier for the unit operator.
        """

        from assume.reinforcement_learning.learning_unit_operator import RLUnitsOperator

        if self.unit_operators.get(id):
            raise ValueError(f"Unit operator {id} already exists")
        
        bidding_strategies = self._prepare_bidding_strategies(
            {"bidding_strategies": strategies}, id
        )
 
        units_operator = RLUnitsOperator(available_markets=list(self.markets.values()), 
                                         portfolio_strategies=bidding_strategies)
        units_operator.id = id
        
        # creating a new role agent and apply the role of a units operator
        unit_operator_agent = agent_composed_of(
            units_operator,
            register_in=self.container,
            suggested_aid=f"{id}",
        )
        unit_operator_agent.suspendable_tasks = False

        # add the current unitsoperator to the list of operators currently existing
        self.unit_operators[id] = units_operator

        unit_operator_agent._role_context.data.update(
            {
                "learning_output_agent_addr": self.output_agent_addr,
            }
        )

        # after creation of an agent - we set additional context params
        if self.learning_mode:
            unit_operator_agent._role_context.data.update(
                {
                    "learning_agent_addr": self.learning_agent_addr,
                    "train_start": self.start,
                    "train_end": self.end,
                    "train_freq": self.learning_config.get("train_freq", "24h"),
                }
            )

        else:
            unit_operator_agent._role_context.data.update(
                {
                    "output_agent_addr": self.output_agent_addr,
                }
            )

    def add_units_with_operator_subprocess(
<<<<<<< HEAD
        self, id: str, units: list[dict], strategies: dict[str, BasePortfolioStrategy]
=======
        self, id: str, units: list[dict], strategies: dict[str, UnitOperatorStrategy]
>>>>>>> 25f8af09
    ):
        """
        Adds a units operator with given ID in a separate process
        and creates and adds the given list of unit dictionaries to it
        through a creator function

        Args:
            id (str): the id of the units operator
            units (list[dict]): list of unit dictionaries forwarded to create_unit
        """
        clock_agent_name = f"clock_agent_{id}"
        markets = list(self.markets.values())
        for market in markets:
            # remove generator from rrule as it is not serializable
            if market.opening_hours._cache is not None:
                market.opening_hours._cache = None
                market.opening_hours._cache_complete = False
                market.opening_hours._cache_gen = None
        self.addresses.append(addr(self.addr, clock_agent_name))
        units_operator = UnitsOperator(
            available_markets=markets, portfolio_strategies=strategies
        )

        for unit in units:
            units_operator.add_unit(self.create_unit(**unit))
        data_update_dict = {
            "output_agent_addr": self.output_agent_addr,
            "learning_output_agent_addr": self.output_agent_addr,
        }

        def creator(container):
            # creating a new role agent and apply the role of a units operator

            unit_operator_agent = agent_composed_of(
                units_operator, register_in=container, suggested_aid=str(id)
            )
            unit_operator_agent.suspendable_tasks = False
            unit_operator_agent._role_context.data.update(data_update_dict)
            container.register(DistributedClockAgent(), suggested_aid=clock_agent_name)

        self.container.as_agent_process_lazy(agent_creator=creator)

    def create_unit(
        self,
        id: str,
        unit_type: str,
        unit_operator_id: str,
        unit_params: dict,
        forecaster: Forecaster,
    ) -> BaseUnit:
        # provided unit type does not exist yet
        unit_class: type[BaseUnit] = self.unit_types.get(unit_type)

        bidding_strategies = self._prepare_bidding_strategies(unit_params, id)
        # if we have learning strategy we need to assign the powerplant to one unit_operator handling all learning units
        unit_params["bidding_strategies"] = bidding_strategies

        # create unit within the unit operator its associated with
        return unit_class(
            id=id,
            unit_operator=unit_operator_id,
            forecaster=forecaster,
            **unit_params,
        )

    def add_learning_strategies_to_learning_role(self):
        """
<<<<<<< HEAD
        Add bidding strategies to the learning role for the specified 
        bidder (unit or unit_operator).
=======
        Add bidding strategies to the learning role for the specified unit.

        Args:
            unit_id (str): The identifier for the unit.
            bidding_strategies (dict[str, BaseStrategy | UnitOperatorStrategy]): The bidding strategies for the unit.
>>>>>>> 25f8af09
        """
        for bidder in self.unit_operators["Operator-RL"].rl_bidders:
            strat_type = f"{'portfolio' if isinstance(bidder, UnitsOperator) else 'bidding'}_strategies"
            strategies = getattr(bidder, strat_type)
            
            for strategy in strategies.values():
                if isinstance(strategy, LearningStrategy):
                    self.learning_role.rl_strats[bidder.id] = strategy
                    break

    def _prepare_bidding_strategies(self, unit_params, unit_id):
        """
        Prepare bidding strategies for the unit based on the specified parameters.

        Args:
            unit_params (dict): Parameters for configuring the unit.
            unit_id (str): The identifier for the unit.

        Returns:
<<<<<<< HEAD
            dict[str, BaseStrategy | BasePortfolioStrategy]: The bidding strategies for the unit.
=======
            dict[str, BaseStrategy | UnitOperatorStrategy]: The bidding strategies for the unit.
>>>>>>> 25f8af09
        """
        bidding_strategies = {}
        strategy_instances = {}  # Cache to store created instances

        # Extract bidding parameters outside the loop
        bidding_params = unit_params.get("bidding_params", self.bidding_params)

        for market_id, strategy in unit_params["bidding_strategies"].items():
            if not strategy:
                continue

            if strategy not in self.bidding_strategies:
                # raise a deprecated warning for learning_advanced_orders
                if strategy == "learning_advanced_orders":
                    logger.warning(
                        "The bidding strategy 'learning_advanced_orders' is deprecated. Please use regular 'pp_learning' instead."
                    )
                raise ValueError(
                    f"""Bidding strategy {strategy} not registered. Please check the name of
                    the bidding strategy or register the bidding strategy in the world.bidding_strategies dict."""
                )

            if strategy not in strategy_instances:
                # Create and cache the strategy instance if not already created
                strategy_instances[strategy] = self.bidding_strategies[strategy](
                    bidder_id=unit_id,
                    **bidding_params,
                )

            # Use the cached instance for this market
            bidding_strategies[market_id] = strategy_instances[strategy]

        return bidding_strategies

    def _validate_unit_addition(self, id, unit_type, unit_operator_id):
        """
        Validate the addition of a unit to the simulation, checking if the unit operator and unit type exist,
        and ensuring that the unit does not already exist.

        Args:
            id (str): The identifier for the unit.
            unit_type (str): The type of the unit.
            unit_operator_id (str): The identifier of the unit operator.
        """

        if unit_operator_id not in self.unit_operators:
            raise ValueError(f"Invalid unit operator: {unit_operator_id}")

        if unit_type not in self.unit_types:
            raise ValueError(f"Invalid unit type: {unit_type}")

        if self.unit_operators[unit_operator_id].units.get(id):
            raise ValueError(f"Unit {id} already exists")

    def add_market_operator(self, id: str) -> None:
        """
        Add a market operator to the simulation by creating a new role agent for the market operator
        and setting additional context parameters. If not in learning mode and not in evaluation mode,
        it includes the output agent address and ID in the role context data dictionary.

        Args:
            id (str): The identifier for the market operator.
        """

        if self.market_operators.get(id):
            raise ValueError(f"MarketOperator {id} already exists")
        market_operator_agent = RoleAgent()
        self.container.register(market_operator_agent, suggested_aid=id)
        market_operator_agent.suspendable_tasks = False
        market_operator_agent.markets = []

        # after creation of an agent - we set additional context params
        if not self.learning_mode and not self.evaluation_mode:
            market_operator_agent._role_context.data.update(
                {"output_agent_addr": self.output_agent_addr}
            )
        self.market_operators[id] = market_operator_agent

    def add_market(self, market_operator_id: str, market_config: MarketConfig) -> None:
        """
        Add a market to the simulation by creating a market role based on the specified market mechanism in the market
        configuration. Then, add this role to the specified market operator and append the market configuration to the list
        of markets within the market operator. Additionally, store the market configuration in the simulation's markets dictionary.

        Args:
            market_operator_id (str): The identifier of the market operator to which the market will be added.
            market_config (MarketConfig): The configuration for the market to be added.

        Returns:
            None
        """

        if mm_class := self.clearing_mechanisms.get(market_config.market_mechanism):
            market_role = mm_class(market_config)
        else:
            raise Exception(
                f"invalid {market_config.market_mechanism=} - full version installed?"
            )

        market_operator = self.market_operators.get(market_operator_id)

        if not market_operator:
            raise Exception(f"invalid {market_operator_id}")

        market_operator.add_role(market_role)
        market_operator.markets.append(market_config)
        self.markets[f"{market_config.market_id}"] = market_config

    async def _step(self, container):
        """
        Executes a simulation step for the container.
        Manages distribution of time using the clock_manager.
        Waits for completion or sleeping of active tasks before returning the schedule.

        Args:
            container (mango.Container): the container which should be awaited

        Returns:
            float: the time delta since the last activity in seconds
        """
        if self.distributed_role:
            # TODO find better way than sleeping
            # we need to wait, until the last step is executed correctly
            await asyncio.sleep(0.04)
        if self.distributed_role is not False:
            next_activity = await self.clock_manager.distribute_time()
        else:
            next_activity = self.clock.get_next_activity()
        if not next_activity:
            logger.info("simulation finished - no schedules left")
            return None
        delta = next_activity - self.clock.time
        self.clock.set_time(next_activity)
        await tasks_complete_or_sleeping(container)
        return delta

    async def async_run(self, start_ts: datetime, end_ts: datetime):
        """
        Run the simulation asynchronously, progressing the simulation time from the start timestamp to the end timestamp,
        allowing registration before the first opening. If distributed roles are enabled, broadcast the simulation time.
        Iterate through the simulation time, updating the progress bar and the simulation description. Once the simulation
        time reaches the end timestamp, close the progress bar and shut down the simulation container.

        Args:
            start_ts (datetime.datetime): The start timestamp for the simulation run.
            end_ts (datetime.datetime): The end timestamp for the simulation run.
        """
        logger.debug("activating container")
        # agent is implicit added to self.container._agents
        async with activate(self.container) as c:
            await tasks_complete_or_sleeping(c)
            logger.debug("all agents up - starting simulation")

            pbar = tqdm(total=end_ts - start_ts)

            if isinstance(self.clock, ExternalClock):
                # allow registration before first opening
                self.clock.set_time(start_ts - 1)
                if self.distributed_role is not False:
                    await self.clock_manager.broadcast(self.clock.time)
                prev_delta = 0
                while self.clock.time < end_ts:
                    await asyncio.sleep(0)
                    delta = await self._step(c)
                    if delta or prev_delta:
                        pbar.update(delta)
                        pbar.set_description(
                            f"{self.simulation_desc} {timestamp2datetime(self.clock.time)}",
                            refresh=False,
                        )
                    else:
                        self.clock.set_time(end_ts)
                    prev_delta = delta
            else:
                # real-time mode
                while self.clock.time < end_ts:
                    time = self.clock.time
                    await asyncio.sleep(1)
                    delta = self.clock.time - time
                    pbar.update(delta)
            pbar.close()

    def run(self):
        """
        Run the simulation.

        This method converts the start and end timestamps to UTC time and then runs the asynchronous simulation using
        the `async_run` method. It progresses the simulation time from the start timestamp to the end timestamp, allowing
        registration before the first opening. If distributed roles are enabled, it broadcasts the simulation time. The
        method then iterates through the simulation time, updating the progress bar and the simulation description. Once
        the simulation time reaches the end timestamp, the method closes the progress bar and shuts down the simulation
        container.
        """

        start_ts = datetime2timestamp(self.start)
        end_ts = datetime2timestamp(self.end)

        try:
            return self.loop.run_until_complete(
                self.async_run(start_ts=start_ts, end_ts=end_ts)
            )
        except KeyboardInterrupt:
            pass

    def reset(self):
        """
        Reset the market operators, markets, unit operators, and forecast providers to empty dictionaries.

        Returns:
            None
        """
        self.market_operators = {}
        self.markets = {}
        self.unit_operators = {}
        self.forecast_providers = {}

    def add_unit(
        self,
        id: str,
        unit_type: str,
        unit_operator_id: str,
        unit_params: dict,
        forecaster: Forecaster,
    ) -> None:
        """
        Add a unit to the World instance.

        This method checks if the unit operator exists, verifies the unit type, and ensures that the unit operator
        does not already have a unit with the same id. It then creates bidding strategies for the unit and creates
        the unit within the associated unit operator.

        Args:
            id (str): The identifier for the unit.
            unit_type (str): The type of the unit.
            unit_operator_id (str): The identifier of the unit operator.
            unit_params (dict): Parameters specific to the unit.
            forecaster (Forecaster): The forecaster associated with the unit.
        """

        # check if unit operator exists
        self._validate_unit_addition(id, unit_type, unit_operator_id)

        unit = self.create_unit(
            id, unit_type, unit_operator_id, unit_params, forecaster
        )

        self.unit_operators[unit_operator_id].add_unit(unit)<|MERGE_RESOLUTION|>--- conflicted
+++ resolved
@@ -38,13 +38,8 @@
 from assume.common.utils import datetime2timestamp, timestamp2datetime
 from assume.markets import MarketRole, clearing_mechanisms
 from assume.strategies import (
-<<<<<<< HEAD
-    BasePortfolioStrategy,
-    LearningStrategy,
-=======
     LearningStrategy,
     UnitOperatorStrategy,
->>>>>>> 25f8af09
     bidding_strategies,
 )
 from assume.units import BaseUnit, demand_side_technologies, unit_types
@@ -406,11 +401,7 @@
             output_agent.suspendable_tasks = False
 
     def add_unit_operator(
-<<<<<<< HEAD
-        self, id: str, strategies: dict[str, BasePortfolioStrategy] = {}
-=======
         self, id: str, strategies: dict[str, UnitOperatorStrategy] = {}
->>>>>>> 25f8af09
     ) -> None:
         """
         Add a unit operator to the simulation, creating a new role agent and applying the role of a unit operator to it.
@@ -432,10 +423,6 @@
             available_markets=list(self.markets.values()),
             portfolio_strategies=bidding_strategies,
         )
-<<<<<<< HEAD
-        units_operator.id = id
-=======
->>>>>>> 25f8af09
 
         # creating a new role agent and apply the role of a units operator
         unit_operator_agent = RoleAgent()
@@ -454,7 +441,7 @@
                 }
             )
 
-    def add_rl_unit_operator(self, id: str = "Operator-RL", strategies: dict[str, BasePortfolioStrategy] = {}) -> None:
+    def add_rl_unit_operator(self, id: str = "Operator-RL", strategies: dict[str, UnitOperatorStrategy] = {}) -> None:
         """
         Add a RL unit operator to the simulation, creating a new role agent and applying the role of a unit operator to it.
         The unit operator is then added to the list of existing operators.
@@ -516,11 +503,7 @@
             )
 
     def add_units_with_operator_subprocess(
-<<<<<<< HEAD
-        self, id: str, units: list[dict], strategies: dict[str, BasePortfolioStrategy]
-=======
         self, id: str, units: list[dict], strategies: dict[str, UnitOperatorStrategy]
->>>>>>> 25f8af09
     ):
         """
         Adds a units operator with given ID in a separate process
@@ -588,16 +571,11 @@
 
     def add_learning_strategies_to_learning_role(self):
         """
-<<<<<<< HEAD
-        Add bidding strategies to the learning role for the specified 
-        bidder (unit or unit_operator).
-=======
         Add bidding strategies to the learning role for the specified unit.
 
         Args:
             unit_id (str): The identifier for the unit.
             bidding_strategies (dict[str, BaseStrategy | UnitOperatorStrategy]): The bidding strategies for the unit.
->>>>>>> 25f8af09
         """
         for bidder in self.unit_operators["Operator-RL"].rl_bidders:
             strat_type = f"{'portfolio' if isinstance(bidder, UnitsOperator) else 'bidding'}_strategies"
@@ -617,11 +595,7 @@
             unit_id (str): The identifier for the unit.
 
         Returns:
-<<<<<<< HEAD
-            dict[str, BaseStrategy | BasePortfolioStrategy]: The bidding strategies for the unit.
-=======
             dict[str, BaseStrategy | UnitOperatorStrategy]: The bidding strategies for the unit.
->>>>>>> 25f8af09
         """
         bidding_strategies = {}
         strategy_instances = {}  # Cache to store created instances
