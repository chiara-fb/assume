--- conflicted
+++ resolved
@@ -43,11 +43,7 @@
         available_markets (list[MarketConfig]): The available markets.
         registered_markets (dict[str, MarketConfig]): The registered markets.
         last_sent_dispatch (int): The last sent dispatch.
-<<<<<<< HEAD
-        portfolio_strategies (dict[str, BaseStrategy], optional): The portfolio strategy.
-=======
         portfolio_strategies (UnitOperatorStrategy): The portfolio strategy.
->>>>>>> 25f8af09
         valid_orders (defaultdict): The valid orders.
         units (dict[str, BaseUnit]): The units.
         id (str): The id of the agent.
@@ -55,21 +51,13 @@
 
     Args:
         available_markets (list[MarketConfig]): The available markets.
-<<<<<<< HEAD
-        portfolio_strategies (dict[str, BaseStrategy], optional): Optimized portfolio strategy. Defaults to an empty dict.
-=======
         portfolio_strategies (dict[str, UnitOperatorStrategy], optional): Optimized portfolio strategy. Defaults to an empty dict.
->>>>>>> 25f8af09
     """
 
     def __init__(
         self,
         available_markets: list[MarketConfig],
-<<<<<<< HEAD
-        portfolio_strategies: dict[str, BaseStrategy] = {},
-=======
         portfolio_strategies: dict[str, UnitOperatorStrategy] = {},
->>>>>>> 25f8af09
     ):
         super().__init__()
 
@@ -78,14 +66,11 @@
         self.last_sent_dispatch = defaultdict(lambda: 0)
 
         self.portfolio_strategies = portfolio_strategies
-<<<<<<< HEAD
-=======
         for market in self.available_markets:
             if market.market_id not in self.portfolio_strategies.keys():
                 self.portfolio_strategies[market.market_id] = (
                     DirectUnitOperatorStrategy()
                 )
->>>>>>> 25f8af09
 
         # valid_orders per product_type
         self.valid_orders = defaultdict(list)
@@ -483,21 +468,6 @@
         # [whole_next_hour, quarter1, quarter2, quarter3, quarter4]
         # algorithm should buy as much baseload as possible, then add up with quarters
         products.sort(key=lambda p: (p[0] - p[1], p[0]))
-<<<<<<< HEAD
-        if self.portfolio_strategies.get(opening["market_id"]):
-            market = self.registered_markets[opening["market_id"]]
-            strategy = self.portfolio_strategies.get(opening["market_id"])
-            orderbook = strategy.calculate_bids(
-                operator=self,
-                market_config=market,
-                product_tuples=products,
-            )
-        else:
-            orderbook = await self.formulate_bids(
-                market=market,
-                products=products,
-            )
-=======
         strategy = self.portfolio_strategies.get(
             opening["market_id"],
         )
@@ -506,7 +476,6 @@
             market_config=market,
             product_tuples=products,
         )
->>>>>>> 25f8af09
         if not market.addr:
             logger.error("Market %s has no address", market.market_id)
             return
@@ -526,110 +495,4 @@
                 },
             ),
             receiver_addr=market.addr,
-<<<<<<< HEAD
-        )
-
-    async def formulate_bids_portfolio(
-        self, market: MarketConfig, products: list[tuple]
-    ) -> Orderbook:
-        """
-        Formulates the bid to the market according to the bidding strategy of the unit operator.
-
-        Args:
-            market (MarketConfig): The market to formulate bids for.
-            products (list[tuple]): The products to formulate bids for.
-
-        Returns:
-            OrderBook: The orderbook that is submitted as a bid to the market.
-        """
-        orderbook: Orderbook = []
-        portfolio_strategy = self.portfolio_strategies[market.market_id]
-        product_bids = portfolio_strategy.calculate_bids(operator=self, 
-                                                         market_config=market, 
-                                                         product_tuples=products)
-
-        for i, order in enumerate(product_bids):
-            order["agent_addr"] = self.context.addr
-            if market.volume_tick:
-                order["volume"] = round(order["volume"] / market.volume_tick)
-            if market.price_tick:
-                order["price"] = round(order["price"] / market.price_tick)
-            if "bid_id" not in order.keys() or order["bid_id"] is None:
-                order["bid_id"] = f"{self.id}_{order["unit_id"]}"
-            
-            orderbook.append(order)
-
-        return orderbook
-
-    async def formulate_bids(
-        self, market: MarketConfig, products: list[tuple]
-    ) -> Orderbook:
-        """
-        Formulates the bid to the market according to the bidding strategy of the each unit individually.
-
-        Args:
-            market (MarketConfig): The market to formulate bids for.
-            products (list[tuple]): The products to formulate bids for.
-
-        Returns:
-            OrderBook: The orderbook that is submitted as a bid to the market.
-        """
-
-        orderbook: Orderbook = []
-
-        for unit_id, unit in self.units.items():
-            product_bids = unit.calculate_bids(
-                market_config=market,
-                product_tuples=products,
-            )
-            for i, order in enumerate(product_bids):
-                order["agent_addr"] = self.context.addr
-                if market.volume_tick:
-                    order["volume"] = round(order["volume"] / market.volume_tick)
-                if market.price_tick:
-                    order["price"] = round(order["price"] / market.price_tick)
-                if "bid_id" not in order.keys() or order["bid_id"] is None:
-                    order["bid_id"] = f"{unit_id}_{i+1}"
-                order["unit_id"] = unit_id
-                orderbook.append(order)
-
-        return orderbook
-
-    def init_portfolio_learning(self):
-        """
-        If the portfolio strategy of the units operator in a market is a learning strategy,
-        add required features to the units operator (forecaster, outputs dictionary).
-        """
-
-        for unit in self.units.values():
-            if hasattr(unit, "forecaster"):
-                self.forecaster = unit.forecaster
-                break
-
-        self.outputs = defaultdict(lambda: FastSeries(value=0.0, index=unit.index))
-        
-        self.outputs["actions"] = TensorFastSeries(value=0.0, index=unit.index, name='actions')
-        self.outputs["exploration_noise"] = TensorFastSeries(
-            value=0.0,
-            index=unit.index,
-            name='exploration_noise',
-        )
-        self.outputs["reward"] = FastSeries(value=0.0, index=unit.index, name='reward')
-        # RL data stored as lists to simplify storing to the buffer
-        self.outputs["rl_observations"] = []
-        self.outputs["rl_actions"] = []
-        self.outputs["rl_rewards"] = []   
-
-
-    def reset_saved_rl_data(self):
-        """
-        Resets the saved RL data. This deletes all data besides the observation and action where we do not yet have calculated reward values.
-        """
-        values_len = len(self.outputs["rl_rewards"])
-
-        self.outputs["rl_observations"] = self.outputs["rl_observations"][values_len:]
-        self.outputs["rl_actions"] = self.outputs["rl_actions"][values_len:]
-        self.outputs["rl_rewards"] = []
-=======
-        )
->>>>>>> 25f8af09
+        )