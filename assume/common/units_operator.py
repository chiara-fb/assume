# SPDX-FileCopyrightText: ASSUME Developers
#
# SPDX-License-Identifier: AGPL-3.0-or-later

import logging
from collections import defaultdict
from datetime import datetime
from itertools import groupby
from operator import itemgetter

from mango import Role, create_acl, sender_addr
from mango.messages.message import Performatives

from assume.common.market_objects import (
    ClearingMessage,
    DataRequestMessage,
    MarketConfig,
    MetaDict,
    OpeningMessage,
    Orderbook,
    RegistrationMessage,
    lambda_functions,
)
from assume.common.utils import (
    aggregate_step_amount,
    timestamp2datetime,
)
from assume.strategies import BaseStrategy
from assume.units import BaseUnit

logger = logging.getLogger(__name__)


class UnitsOperator(Role):
    """
    The UnitsOperator is the agent that manages the units.
    It receives the opening hours of the market and sends back the bids for the market.

    Attributes:
        available_markets (list[MarketConfig]): The available markets.
        registered_markets (dict[str, MarketConfig]): The registered markets.
        last_sent_dispatch (int): The last sent dispatch.
<<<<<<< HEAD
        portfolio_strategies (dict[str, BaseStrategy], optional): The portfolio strategy.
=======
        portfolio_strategies (BaseStrategy): The portfolio strategy.
>>>>>>> e7e8536d
        valid_orders (defaultdict): The valid orders.
        units (dict[str, BaseUnit]): The units.
        id (str): The id of the agent.
        context (Context): The context of the agent.

    Args:
        available_markets (list[MarketConfig]): The available markets.
<<<<<<< HEAD
        portfolio_strategies (dict[str, BaseStrategy], optional): Optimized portfolio strategy. Defaults to an empty dict.
=======
        portfolio_strategies (dict[str, BaseStrategy], optional): Optimized portfolio strategy. Defaults to an mpty dict.
>>>>>>> e7e8536d
    """

    def __init__(
        self,
        available_markets: list[MarketConfig],
        portfolio_strategies: dict[str, BaseStrategy] = {},
    ):
        super().__init__()

        self.available_markets = available_markets
        self.registered_markets: dict[str, MarketConfig] = {}
        self.last_sent_dispatch = defaultdict(lambda: 0)

        self.portfolio_strategies = portfolio_strategies

        # valid_orders per product_type
        self.valid_orders = defaultdict(list)
        self.units: dict[str, BaseUnit] = {}

    def setup(self):
        super().setup()
        self.context.subscribe_message(
            self,
            self.handle_opening,
            lambda content, meta: content.get("context") == "opening",
        )

        self.context.subscribe_message(
            self,
            self.handle_market_feedback,
            lambda content, meta: content.get("context") == "clearing",
        )

        self.context.subscribe_message(
            self,
            self.handle_registration_feedback,
            lambda content, meta: content.get("context") == "registration",
        )

        self.context.subscribe_message(
            self,
            self.handle_data_request,
            lambda content, meta: content.get("context") == "data_request",
        )

    def on_ready(self):
        super().on_ready()
        self.id = self.context.aid

        for market in self.available_markets:
            if self.participate(market):
                self.context.schedule_timestamp_task(
                    self.register_market(market),
                    1,  # register after time was updated for the first time
                )

        self.context.schedule_timestamp_task(
            self.store_units(),
            1,  # register after time was updated for the first time
        )

    async def store_units(self) -> None:
        db_addr = self.context.data.get("output_agent_addr")
        logger.debug("store units to %s", db_addr)
        if db_addr:
            # send unit data to db agent to store it
            for unit in self.units.values():
                message = {
                    "context": "write_results",
                    "type": "store_units",
                    "data": unit.as_dict(),
                }
                await self.context.send_message(
                    content=message,
                    receiver_addr=db_addr,
                )

    def add_unit(
        self,
        unit: BaseUnit,
    ) -> None:
        """
        Create a unit.

        Args:
            unit (BaseUnit): The unit to be added.
        """
        self.units[unit.id] = unit

    def participate(self, market: MarketConfig) -> bool:
        """
        Method which decides if we want to participate on a given Market.
        This always returns true for now.

        Args:
            market (MarketConfig): The market to participate in.

        Returns:
            bool: True if participate, False otherwise.
        """
        if callable(market.eligible_obligations_lambda):
            requirement = market.eligible_obligations_lambda
        else:
            requirement = lambda_functions.get(
                market.eligible_obligations_lambda, lambda u: True
            )

        for u in self.units.values():
            if market.market_id in u.bidding_strategies.keys() and requirement(
                u.as_dict()
            ):
                return True

        return False

    async def register_market(self, market: MarketConfig) -> None:
        """
        Register a market.

        Args:
            market (MarketConfig): The market to register.
        """
        if not market.addr:
            logger.error("Market %s has no address", market.market_id)
            return
        await self.context.send_message(
            create_acl(
                {
                    "context": "registration",
                    "market_id": market.market_id,
                    "information": [u.as_dict() for u in self.units.values()],
                },
                market.addr,
                self.context.addr,
                acl_metadata={
                    "reply_with": market.market_id,
                    "performative": Performatives.propose,
                },
            ),
            receiver_addr=market.addr,
        )
        logger.debug("%s sent market registration to %s", self.id, market.market_id)

    def handle_opening(self, opening: OpeningMessage, meta: MetaDict) -> None:
        """
        When we receive an opening from the market, we schedule sending back our list of orders as a response.

        Args:
            opening (OpeningMessage): The opening message.
            meta (MetaDict): The meta data of the market.
        """
        logger.debug(
            "%s received opening from: %s %s until: %s.",
            self.id,
            opening["market_id"],
            opening["start_time"],
            opening["end_time"],
        )
        self.context.schedule_instant_task(coroutine=self.submit_bids(opening, meta))

    def handle_market_feedback(self, content: ClearingMessage, meta: MetaDict) -> None:
        """
        Handles the feedback which is received from a market we did bid at.

        Args:
            content (ClearingMessage): The content of the clearing message.
            meta (MetaDict): The meta data of the market.
        """
        logger.debug("%s got market result: %s", self.id, content)
        accepted_orders: Orderbook = content["accepted_orders"]
        rejected_orders: Orderbook = content["rejected_orders"]
        orderbook = accepted_orders + rejected_orders

        for order in orderbook:
            order["market_id"] = content["market_id"]

        marketconfig = self.registered_markets[content["market_id"]]
        self.valid_orders[marketconfig.product_type].extend(orderbook)
        self.set_unit_dispatch(orderbook, marketconfig)
        self.write_actual_dispatch(marketconfig.product_type)

        # now once we have the market results and the dispatch has been set
        # we can calculate the cashflow and reward for the units
        self.calculate_unit_cashflow_and_reward(orderbook, marketconfig)

        # if unit operator is a subclass of learning unit operator
        # we need to write the learning data to the output agent
        if hasattr(self, "write_learning_to_output"):
            self.write_learning_to_output(orderbook, marketconfig.market_id)

    def handle_registration_feedback(
        self, content: RegistrationMessage, meta: MetaDict
    ) -> None:
        """
        Handles the feedback received from a market regarding registration.

        Args:
            content (RegistrationMessage): The content of the registration message.
            meta (MetaDict): The meta data of the market.
        """
        logger.debug("Market %s accepted our registration", content["market_id"])
        if content["accepted"]:
            found = False
            for market in self.available_markets:
                if content["market_id"] == market.market_id:
                    self.registered_markets[market.market_id] = market
                    found = True
                    break
            if not found:
                logger.error(
                    "Market %s sent registration but is unknown", content["market_id"]
                )
        else:
            logger.error("Market %s did not accept registration", meta["sender_id"])

    def handle_data_request(self, content: DataRequestMessage, meta: MetaDict) -> None:
        """
        Handles the data request received from other agents.

        Args:
            content (DataRequestMessage): The content of the data request message.
            meta (MetaDict): The meta data of the market.
        """
        unit = content["unit"]
        metric_type = content["metric"]
        start = content["start_time"]
        end = content["end_time"]

        data = []
        try:
            data = (
                self.units[unit].outputs[metric_type].as_pd_series(start=start, end=end)
            )
        except Exception:
            logger.exception("error handling data request")
        self.context.schedule_instant_message(
            create_acl(
                content={
                    "context": "data_response",
                    "data": data,
                },
                receiver_addr=sender_addr(meta),
                sender_addr=self.context.addr,
                acl_metadata={
                    "in_reply_to": meta.get("reply_with"),
                    "performative": Performatives.inform,
                },
            ),
            receiver_addr=sender_addr(meta),
        )

    def set_unit_dispatch(
        self, orderbook: Orderbook, marketconfig: MarketConfig
    ) -> None:
        """
        Feeds the current market result back to the units.

        Args:
            orderbook (Orderbook): The orderbook of the market.
            marketconfig (MarketConfig): The market configuration.
        """
        orderbook.sort(key=itemgetter("unit_id"))
        for unit_id, orders in groupby(orderbook, itemgetter("unit_id")):
            orderbook = list(orders)
            self.units[unit_id].set_dispatch_plan(
                marketconfig=marketconfig,
                orderbook=orderbook,
            )

    def calculate_unit_cashflow_and_reward(
        self, orderbook: Orderbook, marketconfig: MarketConfig
    ) -> None:
        """
        Feeds the current market result back to the units.

        Args:
            orderbook (Orderbook): The orderbook of the market.
            marketconfig (MarketConfig): The market configuration.
        """
        orderbook.sort(key=itemgetter("unit_id"))
        for unit_id, orders in groupby(orderbook, itemgetter("unit_id")):
            orderbook = list(orders)
            self.units[unit_id].calculate_cashflow_and_reward(
                marketconfig=marketconfig,
                orderbook=orderbook,
            )

    def get_actual_dispatch(
        self, product_type: str, last: datetime
    ) -> tuple[list[tuple[datetime, float, str, str]], list[dict]]:
        """
        Retrieves the actual dispatch since the last dispatch and commits it in the unit.
        We calculate the series of the actual market results dataframe with accepted bids.
        And the unit_dispatch for all units taken care of in the UnitsOperator.

        Args:
            product_type (str): The product type for which this is done
            last (datetime.datetime): the last date until which the dispatch was already sent

        Returns:
            tuple[list[tuple[datetime, float, str, str]], list[dict]]: market_dispatch and unit_dispatch dataframes
        """
        now = timestamp2datetime(self.context.current_timestamp)
        # add one second to exclude the first time stamp, because it is already executed in the last step
        start = timestamp2datetime(last + 1)

        market_dispatch = aggregate_step_amount(
            orderbook=self.valid_orders[product_type],
            begin=timestamp2datetime(last),
            end=now,
            groupby=["market_id", "unit_id"],
        )

        unit_dispatch = []
        for unit_id, unit in self.units.items():
            current_dispatch = unit.execute_current_dispatch(start, now)
            end = now
            dispatch = {"power": current_dispatch}
            unit.calculate_generation_cost(start, now, "energy")
            valid_outputs = [
                "soc",
                "cashflow",
                "generation_costs",
                "total_costs",
                "heat",
            ]

            for key in unit.outputs.keys():
                for output in valid_outputs:
                    if output in key:
                        dispatch[key] = unit.outputs[key].loc[start:end]
            dispatch["time"] = unit.index.get_date_list(start, end)
            dispatch["unit"] = unit_id
            unit_dispatch.append(dispatch)

        return market_dispatch, unit_dispatch

    def write_actual_dispatch(self, product_type: str) -> None:
        """
        Sends the actual aggregated dispatch curve to the output agent.

        Args:
            product_type (str): The type of the product.
        """

        last = self.last_sent_dispatch[product_type]
        if self.context.current_timestamp == last:
            # stop if we exported at this time already
            return
        self.last_sent_dispatch[product_type] = self.context.current_timestamp

        market_dispatch, unit_dispatch = self.get_actual_dispatch(product_type, last)

        now = timestamp2datetime(self.context.current_timestamp)
        self.valid_orders[product_type] = list(
            filter(
                lambda x: x["end_time"] > now,
                self.valid_orders[product_type],
            )
        )

        db_addr = self.context.data.get("output_agent_addr")
        if db_addr:
            self.context.schedule_instant_message(
                receiver_addr=db_addr,
                content={
                    "context": "write_results",
                    "type": "market_dispatch",
                    "data": market_dispatch,
                },
            )
            if unit_dispatch:
                self.context.schedule_instant_message(
                    receiver_addr=db_addr,
                    content={
                        "context": "write_results",
                        "type": "unit_dispatch",
                        "data": unit_dispatch,
                    },
                )

    async def submit_bids(self, opening: OpeningMessage, meta: MetaDict) -> None:
        """
        Formulates an orderbook and sends it to the market.

        Args:
            opening (OpeningMessage): The opening message.
            meta (MetaDict): The meta data of the market.

        """

        products = opening["products"]
        market = self.registered_markets[opening["market_id"]]
        logger.debug("%s setting bids for %s - %s", self.id, market.market_id, products)

        # the given products just became available on our market
        # and we need to provide bids
        # [whole_next_hour, quarter1, quarter2, quarter3, quarter4]
        # algorithm should buy as much baseload as possible, then add up with quarters
        products.sort(key=lambda p: (p[0] - p[1], p[0]))
<<<<<<< HEAD
        if self.portfolio_strategies.get(market):
            strategy = self.portfolio_strategies.get(market)
            orderbook = strategy.calculate_bids(
                market=market,
                products=products,
                units=self.units.items()
=======
        if self.portfolio_strategies.get(opening["market_id"]):
            market = self.registered_markets[opening["market_id"]]
            strategy = self.portfolio_strategies.get(opening["market_id"])
            orderbook = strategy.calculate_bids(
                operator=self,
                market_config=market,
                product_tuples=products,
>>>>>>> e7e8536d
            )
        else:
            orderbook = await self.formulate_bids(
                market=market,
                products=products,
            )
        if not market.addr:
            logger.error("Market %s has no address", market.market_id)
            return
        await self.context.send_message(
            create_acl(
                content={
                    "context": "submit_bids",
                    "market_id": market.market_id,
                    "orderbook": orderbook,
                },
                receiver_addr=market.addr,
                sender_addr=self.context.addr,
                acl_metadata={
                    "performative": Performatives.inform,
                    "conversation_id": "conversation01",
                    "in_reply_to": meta.get("reply_with"),
                },
            ),
            receiver_addr=market.addr,
        )

<<<<<<< HEAD
    async def formulate_bids_portfolio(
        self, market: MarketConfig, products: list[tuple]
    ) -> Orderbook:
        """
        Formulates the bid to the market according to the bidding strategy of the unit operator.

        Args:
            market (MarketConfig): The market to formulate bids for.
            products (list[tuple]): The products to formulate bids for.

        Returns:
            OrderBook: The orderbook that is submitted as a bid to the market.
        """
        orderbook: Orderbook = []
        portfolio_strategy = self.portfolio_strategies[market.market_id]
        product_bids = portfolio_strategy.calculate_bids(self, market, products)

        for i, order in enumerate(product_bids):
            order["agent_addr"] = self.context.addr
            if market.volume_tick:
                order["volume"] = round(order["volume"] / market.volume_tick)
            if market.price_tick:
                order["price"] = round(order["price"] / market.price_tick)
            if "bid_id" not in order.keys() or order["bid_id"] is None:
                order["bid_id"] = f"{self.id}_{order["unit_id"]}"
            
            orderbook.append(order)

        return orderbook

=======
>>>>>>> e7e8536d
    async def formulate_bids(
        self, market: MarketConfig, products: list[tuple]
    ) -> Orderbook:
        """
        Formulates the bid to the market according to the bidding strategy of the each unit individually.

        Args:
            market (MarketConfig): The market to formulate bids for.
            products (list[tuple]): The products to formulate bids for.

        Returns:
            OrderBook: The orderbook that is submitted as a bid to the market.
        """

        orderbook: Orderbook = []

        for unit_id, unit in self.units.items():
            product_bids = unit.calculate_bids(
                market_config=market,
                product_tuples=products,
            )
            for i, order in enumerate(product_bids):
                order["agent_addr"] = self.context.addr
                if market.volume_tick:
                    order["volume"] = round(order["volume"] / market.volume_tick)
                if market.price_tick:
                    order["price"] = round(order["price"] / market.price_tick)
                if "bid_id" not in order.keys() or order["bid_id"] is None:
                    order["bid_id"] = f"{unit_id}_{i+1}"
                order["unit_id"] = unit_id
                orderbook.append(order)

        return orderbook<|MERGE_RESOLUTION|>--- conflicted
+++ resolved
@@ -40,11 +40,7 @@
         available_markets (list[MarketConfig]): The available markets.
         registered_markets (dict[str, MarketConfig]): The registered markets.
         last_sent_dispatch (int): The last sent dispatch.
-<<<<<<< HEAD
         portfolio_strategies (dict[str, BaseStrategy], optional): The portfolio strategy.
-=======
-        portfolio_strategies (BaseStrategy): The portfolio strategy.
->>>>>>> e7e8536d
         valid_orders (defaultdict): The valid orders.
         units (dict[str, BaseUnit]): The units.
         id (str): The id of the agent.
@@ -52,11 +48,7 @@
 
     Args:
         available_markets (list[MarketConfig]): The available markets.
-<<<<<<< HEAD
         portfolio_strategies (dict[str, BaseStrategy], optional): Optimized portfolio strategy. Defaults to an empty dict.
-=======
-        portfolio_strategies (dict[str, BaseStrategy], optional): Optimized portfolio strategy. Defaults to an mpty dict.
->>>>>>> e7e8536d
     """
 
     def __init__(
@@ -457,14 +449,6 @@
         # [whole_next_hour, quarter1, quarter2, quarter3, quarter4]
         # algorithm should buy as much baseload as possible, then add up with quarters
         products.sort(key=lambda p: (p[0] - p[1], p[0]))
-<<<<<<< HEAD
-        if self.portfolio_strategies.get(market):
-            strategy = self.portfolio_strategies.get(market)
-            orderbook = strategy.calculate_bids(
-                market=market,
-                products=products,
-                units=self.units.items()
-=======
         if self.portfolio_strategies.get(opening["market_id"]):
             market = self.registered_markets[opening["market_id"]]
             strategy = self.portfolio_strategies.get(opening["market_id"])
@@ -472,7 +456,6 @@
                 operator=self,
                 market_config=market,
                 product_tuples=products,
->>>>>>> e7e8536d
             )
         else:
             orderbook = await self.formulate_bids(
@@ -500,7 +483,6 @@
             receiver_addr=market.addr,
         )
 
-<<<<<<< HEAD
     async def formulate_bids_portfolio(
         self, market: MarketConfig, products: list[tuple]
     ) -> Orderbook:
@@ -516,7 +498,9 @@
         """
         orderbook: Orderbook = []
         portfolio_strategy = self.portfolio_strategies[market.market_id]
-        product_bids = portfolio_strategy.calculate_bids(self, market, products)
+        product_bids = portfolio_strategy.calculate_bids(operator=self, 
+                                                         market_config=market, 
+                                                         product_tuples=products)
 
         for i, order in enumerate(product_bids):
             order["agent_addr"] = self.context.addr
@@ -531,8 +515,6 @@
 
         return orderbook
 
-=======
->>>>>>> e7e8536d
     async def formulate_bids(
         self, market: MarketConfig, products: list[tuple]
     ) -> Orderbook:
