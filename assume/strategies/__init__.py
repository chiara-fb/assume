--- conflicted
+++ resolved
@@ -25,19 +25,14 @@
 from assume.strategies.manual_strategies import SimpleManualTerminalStrategy
 from assume.strategies.dmas_powerplant import DmasPowerplantStrategy
 from assume.strategies.dmas_storage import DmasStorageStrategy
-<<<<<<< HEAD
 from assume.strategies.portfolio_strategies import CournotStrategy
 from assume.strategies.iterative_strategies import ErevRothStrategy
-
-bidding_strategies: dict[str, BaseStrategy] = {
-=======
 from assume.strategies.portfolio_strategies import (
     BasePortfolioStrategy,
     SimplePortfolioStrategy,
 )
 
 bidding_strategies: dict[str, type[BaseStrategy | BasePortfolioStrategy]] = {
->>>>>>> e7e8536d
     "naive_eom": NaiveSingleBidStrategy,
     "naive_dam": NaiveProfileStrategy,
     "naive_pos_reserve": NaiveSingleBidStrategy,
@@ -61,12 +56,9 @@
     "manual_strategy": SimpleManualTerminalStrategy,
     "dmas_powerplant": DmasPowerplantStrategy,
     "dmas_storage": DmasStorageStrategy,
-<<<<<<< HEAD
-    "cournot": CournotStrategy,
+    "cournot_portfolio": CournotStrategy,
     "erev_roth": ErevRothStrategy,
-=======
     "simple_portfolio": SimplePortfolioStrategy,
->>>>>>> e7e8536d
 }
 
 try:
