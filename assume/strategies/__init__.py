--- conflicted
+++ resolved
@@ -25,16 +25,6 @@
 from assume.strategies.manual_strategies import SimpleManualTerminalStrategy
 from assume.strategies.dmas_powerplant import DmasPowerplantStrategy
 from assume.strategies.dmas_storage import DmasStorageStrategy
-<<<<<<< HEAD
-from assume.strategies.portfolio_strategies import CournotStrategy
-from assume.strategies.iterative_strategies import ErevRothStrategy
-from assume.strategies.portfolio_strategies import (
-    BasePortfolioStrategy,
-    SimplePortfolioStrategy,
-)
-
-bidding_strategies: dict[str, type[BaseStrategy | BasePortfolioStrategy]] = {
-=======
 from assume.strategies.portfolio_strategies import (
     UnitOperatorStrategy,
     DirectUnitOperatorStrategy,
@@ -42,7 +32,6 @@
 )
 
 bidding_strategies: dict[str, type[BaseStrategy | UnitOperatorStrategy]] = {
->>>>>>> 25f8af09
     "naive_eom": NaiveSingleBidStrategy,
     "naive_dam": NaiveProfileStrategy,
     "naive_pos_reserve": NaiveSingleBidStrategy,
@@ -66,13 +55,7 @@
     "manual_strategy": SimpleManualTerminalStrategy,
     "dmas_powerplant": DmasPowerplantStrategy,
     "dmas_storage": DmasStorageStrategy,
-<<<<<<< HEAD
-    "cournot_portfolio": CournotStrategy,
-    "erev_roth": ErevRothStrategy,
-    "simple_portfolio": SimplePortfolioStrategy,
-=======
     "cournot_portfolio": CournotPortfolioStrategy,
->>>>>>> 25f8af09
 }
 
 try:
@@ -83,11 +66,6 @@
         RenewableRLStrategy,
     )
     from assume.strategies.portfolio_strategies import PortfolioRLStrategy
-<<<<<<< HEAD
-    
-=======
-
->>>>>>> 25f8af09
     bidding_strategies["pp_learning"] = RLStrategy
     bidding_strategies["pp_learning_single_bid"] = RLStrategySingleBid
     bidding_strategies["storage_learning"] = StorageRLStrategy
