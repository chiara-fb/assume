--- conflicted
+++ resolved
@@ -12,18 +12,11 @@
 
 os.makedirs('./output', exist_ok=True)
 EXPORT_CSV_PATH = str(getenv("EXPORT_CSV_PATH", "./output"))
-<<<<<<< HEAD
-=======
+#DATABASE_URI = getenv("DATABASE_URI", "sqlite:///./output/test.db")
+DATABASE_URI = getenv(
+     "DATABASE_URI", "postgresql://assume:assume@localhost:5432/assume"
+ )
 
->>>>>>> 6ff00871
-DATABASE_URI = getenv("DATABASE_URI", "sqlite:///./output/test.db")
-#DATABASE_URI = getenv(
-#     "DATABASE_URI", "postgresql://assume:assume@localhost:5432/assume"
-#)
-<<<<<<< HEAD
-=======
-
->>>>>>> 6ff00871
 
 # %%
 async def main():
